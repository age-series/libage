import org.gradle.api.tasks.testing.logging.TestLogEvent
import org.jetbrains.kotlin.gradle.tasks.KotlinCompile

version = "0.1.0"
group = "org.eln2"

buildscript {
    repositories {
        mavenCentral()
    }
}

repositories {
    mavenCentral()
    maven(url = "https://dl.bintray.com/kotlin/kotlin-eap")
    maven(url = "https://kotlin.bintray.com/kotlinx")
}

plugins {
    java
    kotlin("jvm") version "1.6.0-RC"
    jacoco
    idea
    id("org.jetbrains.dokka") version "1.5.31"
}

dependencies {
    implementation("org.jetbrains.kotlin", "kotlin-stdlib", "1.5.31")
    implementation("org.apache.commons", "commons-math3", "3.6.1")

    testImplementation("org.assertj", "assertj-core", "3.21.0")
    testImplementation("org.junit.jupiter", "junit-jupiter-api", "5.8.1")
    testRuntimeOnly("org.junit.jupiter", "junit-jupiter-engine", "5.8.1")
}

tasks {
    named<Test>("test") {
        useJUnitPlatform()

        // *Always* run tests.
        // Ideally we'd cache the test output and print that instead, but this will do for now.
        outputs.upToDateWhen { false }

        // Print pass/fail for all tests to console, and exceptions if there are any.
        testLogging {
            events =
                setOf(TestLogEvent.FAILED, TestLogEvent.PASSED, TestLogEvent.SKIPPED, TestLogEvent.STANDARD_ERROR)
            exceptionFormat = org.gradle.api.tasks.testing.logging.TestExceptionFormat.FULL
            showExceptions = true
            showCauses = true
            showStackTraces = true
            showStandardStreams = System.getenv("eln2.core.debug") != ""

            // At log-level INFO or DEBUG, print everything.
            debug {
                events = TestLogEvent.values().toSet()
            }
            info {
                events = debug.events
            }
        }

        // Print a nice summary afterwards.
        afterSuite(KotlinClosure2<TestDescriptor, TestResult, Unit>({ desc, result ->
            if (desc.parent == null) { // will match the outermost suite
                val output =
                    "Results: ${result.resultType} (${result.testCount} tests, ${result.successfulTestCount} passed, ${result.failedTestCount} failed, ${result.skippedTestCount} skipped)"
                val startItem = "|  "
                val endItem = "  |"
                val repeatLength = startItem.length + output.length + endItem.length
                println(
                    '\n' + "- ".repeat(repeatLength) + '\n' + startItem + output + endItem + '\n' + "-".repeat(
                        repeatLength
                    )
                )
            }
        }))
    }

    jacocoTestReport {
        reports {
            xml.required.set(true)
<<<<<<< HEAD
            csv.required.set(true)
=======
            csv.required.set(false)
>>>>>>> ed9d172a
        }
    }

    dokkaHtml {
        dokkaSourceSets.configureEach {
            includeNonPublic.set(true)
        }
    }
}

// By default build everything, put it somewhere convenient, and run the tests.
defaultTasks = mutableListOf("build", "test")

val compileKotlin: KotlinCompile by tasks
compileKotlin.kotlinOptions {
    jvmTarget = "17"
}
val compileTestKotlin: KotlinCompile by tasks
compileTestKotlin.kotlinOptions {
    jvmTarget = "17"
}

java {
    toolchain {
        languageVersion.set(JavaLanguageVersion.of(17))
    }
}<|MERGE_RESOLUTION|>--- conflicted
+++ resolved
@@ -80,11 +80,7 @@
     jacocoTestReport {
         reports {
             xml.required.set(true)
-<<<<<<< HEAD
-            csv.required.set(true)
-=======
             csv.required.set(false)
->>>>>>> ed9d172a
         }
     }
 
