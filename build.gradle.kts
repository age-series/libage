--- conflicted
+++ resolved
@@ -101,22 +101,14 @@
 
 val compileKotlin: KotlinCompile by tasks
 compileKotlin.kotlinOptions {
-<<<<<<< HEAD
     jvmTarget = "8"
-=======
-    jvmTarget = "17"
     freeCompilerArgs += compileArgs
->>>>>>> 7e78fd5a
 }
 
 val compileTestKotlin: KotlinCompile by tasks
 compileTestKotlin.kotlinOptions {
-<<<<<<< HEAD
     jvmTarget = "8"
-=======
-    jvmTarget = "17"
     freeCompilerArgs += compileArgs
->>>>>>> 7e78fd5a
 }
 
 java {
